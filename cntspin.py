import numpy as np

class cntSpin(object):
    r"""
    Class for getting expected value of <S_vector> = (<Sx>, <Sy>, <Sz>) for
    carbon nanotube states given a basis.
    Currently, only fillings 1 and 3 are supported, that is, all matrices are
    of size 4x4.

    Notes
    -----
    Notation:
    In this class the basis change matrix a_basis_b satisfies the equation
    v_a = a_basis_b * v_b
    where a and b are bases and v_i is a vector representing a nanotube state
    in the basis i.

    Bases used in this class:
    'default'
        Kup K'down Kdown K'up
    'simple'
        Kup Kdown K'up K'down
    'user'
        Specified by the user at class instantiation as the parameter basis
        in the __init__ function. If basis is not specified the 'user' basis
        is identical to the 'default' basis.
    """
    # Pauli matrices
    pauliX = np.matrix([[0,1],[1,0]], dtype=np.complex128)
    pauliY = np.matrix([[0,-1j],[1j,0]], dtype=np.complex128)
    pauliZ = np.matrix([[1,0],[0,-1]], dtype=np.complex128)
    pauliI = np.eye(2, dtype=np.complex128)
    # Matrix that changes from the 'default' basis
    # Kup K'down Kdown K'up
    # to the 'simple' basis
    # Kup Kdown K'up K'down
    simple_basis_def = np.matrix([
                           [1,0,0,0],
                           [0,0,1,0],
                           [0,0,0,1],
                           [0,1,0,0],
                       ])
    def_basis_simple = np.linalg.inv(simple_basis_def)
    # Spin matrices in the 'default' basis. The inner np.kron matrices are in
    # the 'simple' basis.
    Sx_def = def_basis_simple @ np.kron(pauliI, pauliX) @ simple_basis_def
    Sy_def = def_basis_simple @ np.kron(pauliI, pauliY) @ simple_basis_def
    Sz_def = def_basis_simple @ np.kron(pauliI, pauliZ) @ simple_basis_def

    def __init__(self, basis=None):
        """
        Parameters
        ==========
        basis : ndarray
            4x4 matrix which changes the basis of the spin matrices relative to
            the default basis Kup K'down Kdown K'up.
            basis satisfies the equation
                v_default = basis * v_user
            where v_default is a state in the default basis and v_user is a
            state in the user basis.
        """
        if basis is None:
            basis = np.eye(4)
        self.def_basis_user = basis
        self.set_spin_matrices()

    def set_spin_matrices(self):
        """
        Set the spin matrices in the basis specified by self.basis.
        """
        user_basis_def = np.linalg.inv(self.def_basis_user)
        self.Sx = user_basis_def @ self.Sx_def @ self.def_basis_user
        self.Sy = user_basis_def @ self.Sy_def @ self.def_basis_user
        self.Sz = user_basis_def @ self.Sz_def @ self.def_basis_user

    def get_spin_vector(self, state):
        """
        Parameters
        ==========
        state : ndarray
            Column vector with four entries specifying a state in the basis
            specified by self.basis.

        Returns
        =======
        spin_exp_vector : ndarray
            Expectation value of the spin vector <S_vec> = (<Sx>, <Sy>, <Sz>).
        """
        state_H = state.conj().T
        Sx_exp = state_H @ self.Sx @ state
        Sy_exp = state_H @ self.Sy @ state
        Sz_exp = state_H @ self.Sz @ state
        spin_exp_vector = np.array([Sx_exp, Sy_exp, Sz_exp]).squeeze()
<<<<<<< HEAD
        assert not any(spin_exp_vector.imag)
        return spin_exp_vector.real

    def get_spin_vectors_from_eigenstates(self, eigenstates):
        """
        Calculate expectation value of the spin vector for all states in
        eigenstates.

        Parameters
        ==========
        eigenstates : ndarray
            Any array for which the two inner-most dimensions both have size 4.
            The inner-most dimension should contain the eigenstate components.
            This parameter is designed to be provided by the 'states' output
            from the cntspectrum.get_spectrum function. The 'states' output has
            dimensions of
                n_B_steps x n_B_angle_steps x n_states x n_states

        Returns
        =======
        spin_vectors : ndarray
            Contains the expectation value of the spin vector for all states in
            the input eigenstates array.
            If the 'states' output from the cntspectrum.get_spectrum function
            is used as the eigenstates array above the spin_vectors array will
            have dimensions of
                n_B_steps x n_B_angle_steps x n_states x spatial_dimensions
            where spatial_dimensions is 3 (obviously).

        Notes
        =====
        This function depends on self through the basis used in
        self.get_spin_vector.
        """
        spin_dimensions = 3
        # Use the same shape for the spin_vectors array as for the eigenstates
        # array EXCEPT that we want three entries (<Sx>, <Sy>, <Sz>) instead of
        # four entries (the components of the four nanotube states) in the last
        # dimension.
        shape = eigenstates.shape[:-1] + (spin_dimensions,)
        spin_vectors = np.zeros(shape=shape)
        def loop_recursively(eigenstates, spin_vectors, indices=None):
            """
            For all states in the eigenstates array save the corresponding spin
            vector in array spin_vectors.
            A spin vector will have the same indices in spin_vectors as the
            corresponding state in eigenstates.
            The lowest two dimensions of the eigenstate array must contain a
            n_states x n_states matrix with eigenvectors specified as columns.
            """
            n_states = 4
            assert eigenstates.shape[-2:] == (n_states,n_states)
            if indices is None:
                indices = ()
            if eigenstates.shape == (n_states,n_states):
                for k, state in enumerate(eigenstates.T):
                    spin_vector = self.get_spin_vector(state)
                    spin_vectors[indices+(k,)] = spin_vector
            elif len(eigenstates.shape) > 2:
                for i in range(len(eigenstates)):
                    loop_recursively(eigenstates[i], spin_vectors, indices=indices+(i,))
            else:
                error_str = (
                    'This should never occur because of the assertion in the '
                    'first line of the loop_recursively function.'
                )
                raise RuntimeError(error_str)
        loop_recursively(eigenstates, spin_vectors)
        return spin_vectors
=======
        assert np.allclose(spin_exp_vector.imag, 0)
        return spin_exp_vector.real
>>>>>>> 2d8c0f15
<|MERGE_RESOLUTION|>--- conflicted
+++ resolved
@@ -91,8 +91,7 @@
         Sy_exp = state_H @ self.Sy @ state
         Sz_exp = state_H @ self.Sz @ state
         spin_exp_vector = np.array([Sx_exp, Sy_exp, Sz_exp]).squeeze()
-<<<<<<< HEAD
-        assert not any(spin_exp_vector.imag)
+        assert np.allclose(spin_exp_vector.imag, 0)
         return spin_exp_vector.real
 
     def get_spin_vectors_from_eigenstates(self, eigenstates):
@@ -160,8 +159,4 @@
                 )
                 raise RuntimeError(error_str)
         loop_recursively(eigenstates, spin_vectors)
-        return spin_vectors
-=======
-        assert np.allclose(spin_exp_vector.imag, 0)
-        return spin_exp_vector.real
->>>>>>> 2d8c0f15
+        return spin_vectors